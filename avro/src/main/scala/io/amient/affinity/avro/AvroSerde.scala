/*
 * Copyright 2016 Michal Harish, michal.harish@gmail.com
 *
 * Licensed to the Apache Software Foundation (ASF) under one or more
 * contributor license agreements.  See the NOTICE file distributed with
 * this work for additional information regarding copyright ownership.
 * The ASF licenses this file to You under the Apache License, Version 2.0
 * (the "License"); you may not use this file except in compliance with
 * the License.  You may obtain a copy of the License at
 *
 *    http://www.apache.org/licenses/LICENSE-2.0
 *
 * Unless required by applicable law or agreed to in writing, software
 * distributed under the License is distributed on an "AS IS" BASIS,
 * WITHOUT WARRANTIES OR CONDITIONS OF ANY KIND, either express or implied.
 * See the License for the specific language governing permissions and
 * limitations under the License.
 */

package io.amient.affinity.avro

import com.typesafe.config.{Config, ConfigFactory}
import io.amient.affinity.avro.schema.AvroSchemaProvider
import io.amient.affinity.core.serde.AbstractSerde

object AvroSerde {
  final val CONFIG_PROVIDER_CLASS = "affinity.avro.schema.provider.class"
  def create(config: Config): AvroSerde = {
    require(config.hasPath(CONFIG_PROVIDER_CLASS), "missing configuration " + CONFIG_PROVIDER_CLASS)
    val providerClass: Class[_ <: AvroSerde] = {
      val providerClassName = config.getString(CONFIG_PROVIDER_CLASS)
      Class.forName(providerClassName).asSubclass(classOf[AvroSerde])
    }

    val instance = try {
      providerClass.getConstructor(classOf[Config]).newInstance(config.withFallback(ConfigFactory.defaultReference()))
    } catch {
      case _: NoSuchMethodException => providerClass.newInstance()
    }
    instance.initialize()
    instance
  }

}

trait AvroSerde extends AbstractSerde[Any] with AvroSchemaProvider {


  override def close(): Unit = ()

  /**
    * Deserialize bytes to a concrete instance
    * @param bytes
    * @return AvroRecord for registered Type
    *         GenericRecord if no type is registered for the schema retrieved from the schemaRegistry
    *         null if bytes are null
    */
  override def fromBytes(bytes: Array[Byte]): Any = AvroRecord.read(bytes, this)

  /**
    * @param obj instance to serialize
    * @return serialized byte array
    */
  override def toBytes(obj: Any): Array[Byte] = {
    if (obj == null) null
    else {
<<<<<<< HEAD
      val s = getSchema(obj)
      val schemaId = getSchemaId(s) match {
        case Some(id) => id
        case None =>
          initialize(s.getFullName, s) match {
            case id :: Nil => id
            case _ => throw new IllegalArgumentException(s"Could not register schema for ${s.getFullName}")
          }
      }
=======
      val s = AvroRecord.inferSchema(obj)
      val schemaId = getSchemaId(s).getOrElse(throw new IllegalArgumentException(s"Schema not registered: $s"))
>>>>>>> f352cd5e
      AvroRecord.write(obj, s, schemaId)
    }
  }


}<|MERGE_RESOLUTION|>--- conflicted
+++ resolved
@@ -64,8 +64,7 @@
   override def toBytes(obj: Any): Array[Byte] = {
     if (obj == null) null
     else {
-<<<<<<< HEAD
-      val s = getSchema(obj)
+      val s = AvroRecord.inferSchema(obj)
       val schemaId = getSchemaId(s) match {
         case Some(id) => id
         case None =>
@@ -74,10 +73,6 @@
             case _ => throw new IllegalArgumentException(s"Could not register schema for ${s.getFullName}")
           }
       }
-=======
-      val s = AvroRecord.inferSchema(obj)
-      val schemaId = getSchemaId(s).getOrElse(throw new IllegalArgumentException(s"Schema not registered: $s"))
->>>>>>> f352cd5e
       AvroRecord.write(obj, s, schemaId)
     }
   }
