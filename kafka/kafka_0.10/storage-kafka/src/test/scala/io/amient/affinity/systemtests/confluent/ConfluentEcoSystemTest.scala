--- conflicted
+++ resolved
@@ -101,11 +101,7 @@
         case e: Throwable => e.printStackTrace(); throw e
       }
     })
-<<<<<<< HEAD
-    Await.ready(updates, 100 seconds)
-=======
     Await.ready(updates, 10 seconds)
->>>>>>> 2ef0a2cd
     val spentMs = System.currentTimeMillis() - l
     println(s"written ${numWrites.get} records of state data in ${spentMs} ms at ${numWrites.get * 1000 / spentMs} tps")
     state.size should equal(numWrites.get)
