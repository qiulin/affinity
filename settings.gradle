include ':api', ':core', ':rocksdb', ':mapdb', ':ws-client', ':testutil:testing_core',
<<<<<<< HEAD
        ':kafka_0.10', ':testutil:testing_kafka_0.10', ':spark_2.0',
=======
        ':kafka:kafka_0.10', ':testutil:testing_kafka_0.10',
>>>>>>> 72828126
        ':examples:example-distributed-graph',
        ':examples:example-minimal-setup'<|MERGE_RESOLUTION|>--- conflicted
+++ resolved
@@ -1,8 +1,5 @@
 include ':api', ':core', ':rocksdb', ':mapdb', ':ws-client', ':testutil:testing_core',
-<<<<<<< HEAD
-        ':kafka_0.10', ':testutil:testing_kafka_0.10', ':spark_2.0',
-=======
         ':kafka:kafka_0.10', ':testutil:testing_kafka_0.10',
->>>>>>> 72828126
+        ':spark_2.0',
         ':examples:example-distributed-graph',
         ':examples:example-minimal-setup'