import javafx.scene.effect.Shadow

group = 'io.amient.affinity'
version = '0.5.4-SNAPSHOT'

ext {
    javaVersion = '1.8'
    junitVersion = '4.12'
    typesafeConfigVersion = '1.3.0'
    //
    scalaVersion = '2.11.8'
    scalaTestVersion = '2.2.6'
    scalaCheckVersion = '1.12.5'
    slf4jVersion = '1.7.21'
    akkaVersion = '2.4.20'
    akkaHttpVersion = '10.0.10'
    //
    avroVersion = '1.8.2' // avro version provides also org.codehouse.jackson transitively
    jacksonVersion = '2.6.5' // com.fasterxml.jackson - spark 2.x uses 2.6.5 while the newer kafka 2.9.1, as usually testing with embedded instances has conflicts
    zkClientVersion = '0.10' // zkclient provides zookeeper server transitively
    kafkaVersion = '1.0.0'
<<<<<<< HEAD
    sparkVersion = '2.0.2'
=======
>>>>>>> 0367824b
    confluentVersion = '4.0.0'
    //
    baseKafkaVersion = kafkaVersion.split("\\.")[0] + '.' + kafkaVersion.split("\\.")[1]
    baseScalaVersion = scalaVersion.split("\\.")[0] + '.' + scalaVersion.split("\\.")[1]

}

task wrapper(type: Wrapper) {
    gradleVersion = '3.5'
}

allprojects {

    apply plugin: 'idea'

    version = rootProject.version

    buildscript {
        repositories {
            maven {
                url "https://plugins.gradle.org/m2/"
            }
        }
        dependencies {
            classpath "com.github.jengelman.gradle.plugins:shadow:2.0.1"
        }
    }

    plugins.withType(MavenPlugin).whenPluginAdded {

        task sourcesJar(type: Jar) {
            classifier = 'sources'
            from sourceSets.main.allSource
        }

        task javadocJar(type: Jar) {
            classifier = 'javadoc'
            from javadoc
        }

        artifacts {
            archives javadocJar, sourcesJar
        }

        if (rootProject.hasProperty("maven-central")) {
            signing {
                sign configurations.archives
            }

            uploadArchives {
                repositories {

                    mavenDeployer {

                        beforeDeployment { MavenDeployment deployment -> signing.signPom(deployment) }

                        repository(url: "https://oss.sonatype.org/service/local/staging/deploy/maven2/") {
                            authentication(userName: ossrhUsername, password: ossrhPassword)
                        }

                        snapshotRepository(url: "https://oss.sonatype.org/content/repositories/snapshots/") {
                            authentication(userName: ossrhUsername, password: ossrhPassword)
                        }

                        if (plugins.hasPlugin(ScalaPlugin)) {
                            pom.artifactId = project.name + "_scala-" + baseScalaVersion
                        }

                        pom.project {

                            name 'Affinity Library'
                            packaging 'jar'
                            // optionally artifactId can be defined here
                            description 'Library for building fast, scalable, fault-tolerant Data APIs based on Akka, ZooKeeper and Kafka.'
                            url 'https://github.com/amient/affinity'

                            scm {
                                connection 'scm:git:https://github.com/amient/affinity.git'
                                developerConnection 'scm:git:https://github.com/amient/affinity.git'
                                url 'https://github.com/amient/affinity.git'
                            }

                            licenses {
                                license {
                                    name 'The Apache License, Version 2.0'
                                    url 'http://www.apache.org/licenses/LICENSE-2.0.txt'
                                }
                            }

                            developers {
                                developer {
                                    id 'michal.haris'
                                    name 'Michal Haris'
                                    email 'mharis@amient.io'
                                }
                            }
                        }
                    }
                }
            }
        }
    }

    plugins.withType(JavaPlugin).whenPluginAdded {

        sourceCompatibility = rootProject.ext.javaVersion

        libsDirName = 'lib' //gradle's default is libs but CreateStartScripts needs this to be lib

        repositories {
            mavenCentral()
            maven { url "http://packages.confluent.io/maven/" }
            mavenLocal()
        }

        configurations {
            provided
            testCompile.extendsFrom provided
            compile.exclude group: 'org.slf4j', module: 'slf4j-log4j12'
        }

        sourceSets {
            main.compileClasspath += configurations.provided
            test.compileClasspath += configurations.provided
            test.runtimeClasspath += configurations.provided
        }

        idea {
            module {
                scopes.PROVIDED.plus += [configurations.provided]
            }
        }

        test.systemProperties 'property': 'value'

        dependencies {
            compile group: 'org.slf4j', name: 'slf4j-api', version: slf4jVersion
            testCompile group: 'junit', name: 'junit', version: junitVersion
            //testCompile group: 'org.slf4j', name: 'slf4j-jdk14', version: slf4jVersion
            testCompile group: 'org.slf4j', name: 'slf4j-log4j12', version: slf4jVersion
        }

    }

    plugins.withType(ScalaPlugin).whenPluginAdded {

        task scalaTest(dependsOn: ['testClasses'], type: JavaExec) {
            main = 'org.scalatest.tools.Runner'
            //jvmArgs = ['-Djava.util.logging.config.file=' + rootProject.projectDir + '/api/src/test/resources/logging.properties']
            args = ['-R', 'build/classes/test', '-o']
            classpath = sourceSets.test.runtimeClasspath
        }
        test.dependsOn scalaTest

        dependencies {
            testCompile group: 'org.scalatest', name: 'scalatest_' + baseScalaVersion, version: scalaTestVersion
            testCompile group: 'org.scalacheck', name: 'scalacheck_' + baseScalaVersion, version: '1.12.5'
        }
    }
}

//monkey patch for IDEA vs. Gradle 3.+
ScalaCompileOptions.metaClass.daemonServer = true
ScalaCompileOptions.metaClass.fork = true
ScalaCompileOptions.metaClass.useAnt = false
ScalaCompileOptions.metaClass.useCompileDaemon = false<|MERGE_RESOLUTION|>--- conflicted
+++ resolved
@@ -19,10 +19,6 @@
     jacksonVersion = '2.6.5' // com.fasterxml.jackson - spark 2.x uses 2.6.5 while the newer kafka 2.9.1, as usually testing with embedded instances has conflicts
     zkClientVersion = '0.10' // zkclient provides zookeeper server transitively
     kafkaVersion = '1.0.0'
-<<<<<<< HEAD
-    sparkVersion = '2.0.2'
-=======
->>>>>>> 0367824b
     confluentVersion = '4.0.0'
     //
     baseKafkaVersion = kafkaVersion.split("\\.")[0] + '.' + kafkaVersion.split("\\.")[1]
