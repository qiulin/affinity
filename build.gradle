--- conflicted
+++ resolved
@@ -18,14 +18,8 @@
     avroVersion = '1.8.2' // avro version provides also org.codehouse.jackson transitively
     jacksonVersion = '2.6.5' // com.fasterxml.jackson - spark 2.x uses 2.6.5 while the newer kafka 2.9.1, as usually testing with embedded instances has conflicts
     zkClientVersion = '0.10' // zkclient provides zookeeper server transitively
-<<<<<<< HEAD
     kafkaVersion = '0.11.0.2'
-    sparkVersion = '2.0.2'
     confluentVersion = '3.3.1'
-=======
-    kafkaVersion = '1.0.0'
-    confluentVersion = '4.0.0'
->>>>>>> 0367824b
     //
     baseKafkaVersion = kafkaVersion.split("\\.")[0] + '.' + kafkaVersion.split("\\.")[1]
     baseScalaVersion = scalaVersion.split("\\.")[0] + '.' + scalaVersion.split("\\.")[1]
